--- conflicted
+++ resolved
@@ -55,34 +55,20 @@
 async def test_transmit_requires_ids():
     _prime_state()
     req = json.loads(
-<<<<<<< HEAD
         make_min_input(tax_year=2024, transmitter_account_mm=None, rep_id=None).model_dump_json()
-=======
-        make_min_input(transmitter_account_mm=None, rep_id=None).model_dump_json()
->>>>>>> e1110d62
     )
     transport = ASGITransport(app=app)
     async with AsyncClient(transport=transport, base_url="http://test") as ac:
         with patch("app.efile.transmit.EfileClient.send", new=AsyncMock(return_value={"codes": ["E000"]})):
             r = await ac.post("/prepare/efile", json=req)
     assert r.status_code == 422
-<<<<<<< HEAD
-=======
-    detail = r.json()["detail"]
-    assert "errors" in detail
-    assert any("TransmitterAccount" in msg or "RepID" in msg for msg in detail["errors"])
->>>>>>> e1110d62
 
 
 @pytest.mark.asyncio
 async def test_transmit_allows_mm_without_rep():
     _prime_state()
     req = json.loads(
-<<<<<<< HEAD
         make_min_input(tax_year=2024, transmitter_account_mm="MM123456", rep_id=None).model_dump_json()
-=======
-        make_min_input(transmitter_account_mm="MM123456", rep_id=None).model_dump_json()
->>>>>>> e1110d62
     )
     transport = ASGITransport(app=app)
     async with AsyncClient(transport=transport, base_url="http://test") as ac:
