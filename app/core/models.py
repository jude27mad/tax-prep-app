--- conflicted
+++ resolved
@@ -140,12 +140,9 @@
   slips_t4: list[T4Slip] = Field(default_factory=list)
   slips_t4a: list[T4ASlip] = Field(default_factory=list)
   slips_t5: list[T5Slip] = Field(default_factory=list)
-<<<<<<< HEAD
   tuition_slips: list[TuitionSlip] = Field(default_factory=list)
-=======
   rrsp_receipts: list[RRSPReceipt] = Field(default_factory=list)
   deductions: DeductionCreditInputs = Field(default_factory=DeductionCreditInputs)
->>>>>>> 2d047c59
   rrsp_contrib: Decimal = Decimal("0.00")
   tuition_claim: Decimal = Decimal("0.00")
   tuition_transfer_to_spouse: Decimal = Decimal("0.00")
