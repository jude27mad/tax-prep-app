--- conflicted
+++ resolved
@@ -38,7 +38,6 @@
     set_active_profile,
     slugify,
 )
-from .slip_ingest import SlipDetection, ingest_slip_uploads
 
 router = APIRouter(prefix="/ui", tags=["ui"])
 
@@ -1139,18 +1138,12 @@
         "prepare_ok": False,
         "artifact_paths": [],
         "format_currency": _format_currency,
-<<<<<<< HEAD
-        "messages": [],
-        "slip_detections": [],
-        "slip_ingest_errors": [],
-=======
         "messages": messages,
         "form_steps": FORM_STEPS,
         "current_step": current_step,
         "autosave_profile": autosave_profile,
         "autosave_url": autosave_url,
         "autosave_interval": AUTOSAVE_INTERVAL_MS,
->>>>>>> bd33e2d1
     }
     context.update(_transmit_gate_context(form_state, settings))
     return TEMPLATES.TemplateResponse("return_form.html", context)
@@ -1169,45 +1162,7 @@
 @router.post("/returns/prepare", response_class=HTMLResponse)
 async def prepare_return(request: Request) -> HTMLResponse:
     form = await request.form()
-    uploads = [
-        item
-        for item in form.getlist("slip_documents")
-        if isinstance(item, UploadFile) and item.filename
-    ]
-    slip_detections: list[SlipDetection]
-    slip_ingest_errors: list[str]
-    if uploads:
-        slip_detections, slip_ingest_errors = await ingest_slip_uploads(uploads)
-    else:
-        slip_detections, slip_ingest_errors = [], []
-
-    form_dict = {key: form.get(key) for key in form.keys() if key != "slip_documents"}
-
-    existing_indices: list[int] = []
-    for key in form_dict.keys():
-        if not isinstance(key, str):
-            continue
-        if not key.startswith("slips_t4-"):
-            continue
-        parts = key.split("-", 2)
-        if len(parts) < 3:
-            continue
-        if parts[1].isdigit():
-            existing_indices.append(int(parts[1]))
-    next_index = (max(existing_indices) + 1) if existing_indices else 0
-
-    for detection in slip_detections:
-        if detection.fields:
-            assigned_index = next_index
-            detection.applied = True
-            detection.applied_index = assigned_index
-            next_index += 1
-            for field, value in detection.fields.items():
-                form_dict[f"slips_t4-{assigned_index}-{field}"] = value
-        else:
-            detection.applied = False
-            detection.applied_index = None
-
+    form_dict = {key: form.get(key) for key in form.keys()}
     payload, field_errors, state = _parse_return_form(form_dict)
 
     current_step = _normalize_step(_form_text(form.get("current_step")))
@@ -1246,17 +1201,12 @@
         "prepare_ok": payload is not None and not issues,
         "artifact_paths": [],
         "format_currency": _format_currency,
-<<<<<<< HEAD
-        "slip_detections": [d.as_dict() for d in slip_detections],
-        "slip_ingest_errors": slip_ingest_errors,
-=======
         "messages": messages,
         "form_steps": FORM_STEPS,
         "current_step": current_step,
         "autosave_profile": autosave_profile,
         "autosave_url": autosave_url,
         "autosave_interval": AUTOSAVE_INTERVAL_MS,
->>>>>>> bd33e2d1
     }
     context.update(_transmit_gate_context(state, settings))
     return TEMPLATES.TemplateResponse("return_form.html", context, status_code=status_code)
