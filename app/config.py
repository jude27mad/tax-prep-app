--- conflicted
+++ resolved
@@ -35,13 +35,9 @@
 
 class Settings(BaseModel):
     feature_efile_xml: bool = Field(default_factory=lambda: _env_bool("FEATURE_EFILE_XML", False))
-<<<<<<< HEAD
-    feature_legacy_efile: bool = Field(default_factory=lambda: _env_bool("FEATURE_LEGACY_EFILE", True))
-=======
     feature_legacy_efile: bool = Field(
         default_factory=lambda: _env_bool("FEATURE_LEGACY_EFILE", False)
     )
->>>>>>> 9d865e08
     efile_environment: Literal["CERT", "PROD"] = Field(default_factory=_env_env)
     software_id_cert: str = Field(default_factory=lambda: os.getenv("EFILE_SOFTWARE_ID_CERT", "TAXAPP-CERT"))
     software_id_prod: str = Field(default_factory=lambda: os.getenv("EFILE_SOFTWARE_ID_PROD", "TAXAPP-PROD"))
